--- conflicted
+++ resolved
@@ -166,17 +166,10 @@
 	}
 
 	log.Info("Init proxy")
-	if err := proxy.Init(); err != nil {
-		log.Fatalf("Init proxy error: %s", err)
-	}
-
-<<<<<<< HEAD
-	log.Info("Init proxy")
 	if err := middlewares.Init(); err != nil {
 		log.Errorf("init proxy error, %v", err)
 	}
-=======
->>>>>>> 57cc6bad
+
 	// go proxy.StartProxy()
 	beego.Run()
 }