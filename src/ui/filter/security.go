// Copyright (c) 2017 VMware, Inc. All Rights Reserved.
//
// Licensed under the Apache License, Version 2.0 (the "License");
// you may not use this file except in compliance with the License.
// You may obtain a copy of the License at
//
//    http://www.apache.org/licenses/LICENSE-2.0
//
// Unless required by applicable law or agreed to in writing, software
// distributed under the License is distributed on an "AS IS" BASIS,
// WITHOUT WARRANTIES OR CONDITIONS OF ANY KIND, either express or implied.
// See the License for the specific language governing permissions and
// limitations under the License.

package filter

import (
	"context"
	"fmt"
	"net/http"

	beegoctx "github.com/astaxie/beego/context"
	"github.com/vmware/harbor/src/common/models"
	secstore "github.com/vmware/harbor/src/common/secret"
	"github.com/vmware/harbor/src/common/security"
	"github.com/vmware/harbor/src/common/security/admiral"
	"github.com/vmware/harbor/src/common/security/authcontext"
	"github.com/vmware/harbor/src/common/security/local"
	"github.com/vmware/harbor/src/common/security/secret"
	"github.com/vmware/harbor/src/common/utils/log"
	"github.com/vmware/harbor/src/ui/auth"
	"github.com/vmware/harbor/src/ui/config"
	"github.com/vmware/harbor/src/ui/projectmanager"
	"github.com/vmware/harbor/src/ui/projectmanager/pms"
)

type key string

const (
	securCtxKey key = "harbor_security_context"
	pmKey       key = "harbor_project_manager"
)

var (
	reqCtxModifiers []ReqCtxModifier
)

// Init ReqCtxMofiers list
func Init() {
	// integration with admiral
	if config.WithAdmiral() {
		reqCtxModifiers = []ReqCtxModifier{
<<<<<<< HEAD
			&secretReqCtxModifier{},
			&basicAuthReqCtxModifier{},
=======
			&secretReqCtxModifier{config.SecretStore},
>>>>>>> e0f01cfd
			&tokenReqCtxModifier{},
			&unauthorizedReqCtxModifier{}}
		return
	}

	// standalone
	reqCtxModifiers = []ReqCtxModifier{
		&secretReqCtxModifier{config.SecretStore},
		&basicAuthReqCtxModifier{},
		&sessionReqCtxModifier{},
		&unauthorizedReqCtxModifier{}}
}

// SecurityFilter authenticates the request and passes a security context
// and a project manager with it which can be used to do some authN & authZ
func SecurityFilter(ctx *beegoctx.Context) {
	if ctx == nil {
		return
	}

	req := ctx.Request
	if req == nil {
		return
	}

	// add security context and project manager to request context
	for _, modifier := range reqCtxModifiers {
		if modifier.Modify(ctx) {
			break
		}
	}
}

// ReqCtxModifier modifies the context of request
type ReqCtxModifier interface {
	Modify(*beegoctx.Context) bool
}

type secretReqCtxModifier struct {
	store *secstore.Store
}

func (s *secretReqCtxModifier) Modify(ctx *beegoctx.Context) bool {
	scrt := ctx.GetCookie("secret")
	if len(scrt) == 0 {
		return false
	}

	log.Debug("got secret from request")

	var pm projectmanager.ProjectManager
	if config.WithAdmiral() {
		// TODO project manager with harbor service accout
	} else {
		log.Debug("using local database project manager")
		pm = config.GlobalProjectMgr
	}

	log.Debug("creating a secret security context...")
	securCtx := secret.NewSecurityContext(scrt, s.store)
	setSecurCtxAndPM(ctx.Request, securCtx, pm)

	return true
}

type basicAuthReqCtxModifier struct{}

func (b *basicAuthReqCtxModifier) Modify(ctx *beegoctx.Context) bool {
	username, password, ok := ctx.Request.BasicAuth()
	if !ok {
		return false
	}
	log.Debug("got user information via basic auth")

	var securCtx security.Context
	var pm projectmanager.ProjectManager

	if config.WithAdmiral() {
		// integration with admiral
		token, authCtx, err := authcontext.Login(username, password)
		if err != nil {
			log.Errorf("failed to authenticate %s: %v", username, err)
			return false
		}

		log.Debug("creating PMS project manager...")
		pm = pms.NewProjectManager(config.AdmiralEndpoint(), token)

		log.Debug("creating admiral security context...")
		securCtx = admiral.NewSecurityContext(authCtx, pm)
	} else {
		// standalone
		user, err := auth.Login(models.AuthModel{
			Principal: username,
			Password:  password,
		})
		if err != nil {
			log.Errorf("failed to authenticate %s: %v", username, err)
			return false
		}
		if user == nil {
			log.Debug("basic auth user is nil")
			return false
		}
		log.Debug("using local database project manager")
		pm = config.GlobalProjectMgr
		log.Debug("creating local database security context...")
		securCtx = local.NewSecurityContext(user, pm)
	}

	setSecurCtxAndPM(ctx.Request, securCtx, pm)

	return true
}

type sessionReqCtxModifier struct{}

func (s *sessionReqCtxModifier) Modify(ctx *beegoctx.Context) bool {
	username := ctx.Input.Session("username")
	if username == nil {
		return false
	}

	log.Debug("got user information from session")
	user := &models.User{
		Username: username.(string),
	}
	isSysAdmin := ctx.Input.Session("isSysAdmin")
	if isSysAdmin != nil && isSysAdmin.(bool) {
		user.HasAdminRole = 1
	}

	log.Debug("using local database project manager")
	pm := config.GlobalProjectMgr
	log.Debug("creating local database security context...")
	securCtx := local.NewSecurityContext(user, pm)

	setSecurCtxAndPM(ctx.Request, securCtx, pm)

	return true
}

type tokenReqCtxModifier struct{}

func (t *tokenReqCtxModifier) Modify(ctx *beegoctx.Context) bool {
	token := ctx.Request.Header.Get(authcontext.AuthTokenHeader)
	if len(token) == 0 {
		return false
	}

	log.Debug("got token from request")

	authContext, err := authcontext.GetByToken(token)
	if err != nil {
		log.Errorf("failed to get auth context: %v", err)
		return false
	}

	log.Debug("creating PMS project manager...")
	pm := pms.NewProjectManager(config.AdmiralEndpoint(), token)
	log.Debug("creating admiral security context...")
	securCtx := admiral.NewSecurityContext(authContext, pm)
	setSecurCtxAndPM(ctx.Request, securCtx, pm)

	return true
}

// use this one as the last modifier in the modifier list for unauthorized request
type unauthorizedReqCtxModifier struct{}

func (u *unauthorizedReqCtxModifier) Modify(ctx *beegoctx.Context) bool {
	log.Debug("user information is nil")

	var securCtx security.Context
	var pm projectmanager.ProjectManager
	if config.WithAdmiral() {
		// integration with admiral
		log.Debug("creating PMS project manager...")
		pm = pms.NewProjectManager(config.AdmiralEndpoint(), "")
		log.Debug("creating admiral security context...")
		securCtx = admiral.NewSecurityContext(nil, pm)
	} else {
		// standalone
		log.Debug("using local database project manager")
		pm = config.GlobalProjectMgr
		log.Debug("creating local database security context...")
		securCtx = local.NewSecurityContext(nil, pm)
	}
	setSecurCtxAndPM(ctx.Request, securCtx, pm)
	return true
}

func setSecurCtxAndPM(req *http.Request, ctx security.Context, pm projectmanager.ProjectManager) {
	addToReqContext(req, securCtxKey, ctx)
	addToReqContext(req, pmKey, pm)
}

func addToReqContext(req *http.Request, key, value interface{}) {
	*req = *(req.WithContext(context.WithValue(req.Context(), key, value)))
}

// GetSecurityContext tries to get security context from request and returns it
func GetSecurityContext(req *http.Request) (security.Context, error) {
	if req == nil {
		return nil, fmt.Errorf("request is nil")
	}

	ctx := req.Context().Value(securCtxKey)
	if ctx == nil {
		return nil, fmt.Errorf("the security context got from request is nil")
	}

	c, ok := ctx.(security.Context)
	if !ok {
		return nil, fmt.Errorf("the variable got from request is not security context type")
	}

	return c, nil
}

// GetProjectManager tries to get project manager from request and returns it
func GetProjectManager(req *http.Request) (projectmanager.ProjectManager, error) {
	if req == nil {
		return nil, fmt.Errorf("request is nil")
	}

	pm := req.Context().Value(pmKey)
	if pm == nil {
		return nil, fmt.Errorf("the project manager got from request is nil")
	}

	p, ok := pm.(projectmanager.ProjectManager)
	if !ok {
		return nil, fmt.Errorf("the variable got from request is not project manager type")
	}

	return p, nil
}<|MERGE_RESOLUTION|>--- conflicted
+++ resolved
@@ -50,12 +50,8 @@
 	// integration with admiral
 	if config.WithAdmiral() {
 		reqCtxModifiers = []ReqCtxModifier{
-<<<<<<< HEAD
-			&secretReqCtxModifier{},
+			&secretReqCtxModifier{config.SecretStore},
 			&basicAuthReqCtxModifier{},
-=======
-			&secretReqCtxModifier{config.SecretStore},
->>>>>>> e0f01cfd
 			&tokenReqCtxModifier{},
 			&unauthorizedReqCtxModifier{}}
 		return
